--- conflicted
+++ resolved
@@ -803,11 +803,7 @@
             Ok(result.saturated_into())
         }
 
-<<<<<<< HEAD
-        fn verify_btc_address(address: &[u8]) -> Result<BtcAddress, Error<T>> {
-=======
         fn verify_btc_address(address: &[u8]) -> Result<Address, Error<T>> {
->>>>>>> c033cb6f
             from_utf8(address)
                 .map_err(|_| Error::<T>::InvalidAddress)?
                 .parse()
@@ -1126,16 +1122,9 @@
             Self::convert_to_btc(secure_collateral.saturated_into())
         }
 
-<<<<<<< HEAD
         pub fn get_first_matched_vault(
             xbtc_amount: BalanceOf<T>,
         ) -> Option<crate::rpc::RpcVaultInfo<T::AccountId>> {
-=======
-        //rpc use
-        pub fn get_first_matched_vault(
-            xbtc_amount: BalanceOf<T>,
-        ) -> Option<(T::AccountId, Vec<u8>)> {
->>>>>>> c033cb6f
             Vaults::<T>::iter()
                 .take_while(|(vault_id, vault)| {
                     if let Ok(token_upper_bound) =
@@ -1148,14 +1137,10 @@
                     }
                 })
                 .take(1)
-<<<<<<< HEAD
                 .map(|(vault_id, vault)| crate::rpc::RpcVaultInfo {
                     account: vault_id,
                     btc_addr: bs58::encode(vault.wallet.layout().to_vec()).into_vec(),
                 })
-=======
-                .map(|(vault_id, vault)| (vault_id, vault.wallet))
->>>>>>> c033cb6f
                 .next()
         }
     }
