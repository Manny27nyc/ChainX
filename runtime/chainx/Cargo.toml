[package]
name = "chainx-runtime"
version = "2.0.8-1"
authors = ["The ChainX Authors"]
edition = "2018"

[package.metadata.docs.rs]
targets = ["x86_64-unknown-linux-gnu"]

[dependencies]
codec = { package = "parity-scale-codec", version = "2.0.0", default-features = false, features = ["derive"] }
hex-literal = { version = "0.3.1", optional = true }
serde = { version = "1.0.101", optional = true, features = ["derive"] }
smallvec = "1.4.1"
static_assertions = "1.1.0"

# Substrate primitives
sp-api = { version = "3.0.0", default-features = false }
sp-authority-discovery = { version = "3.0.0", default-features = false }
sp-block-builder = { version = "3.0.0", default-features = false }
sp-consensus-babe = { version = "0.9.0", default-features = false }
sp-core = { version = "3.0.0", default-features = false }
sp-inherents = { version = "3.0.0", default-features = false }
sp-io = { version = "3.0.0", default-features = false }
sp-offchain = { version = "3.0.0", default-features = false }
sp-runtime = { version = "3.0.0", default-features = false }
sp-session = { version = "3.0.0", default-features = false }
sp-std = { version = "3.0.0", default-features = false }
sp-transaction-pool = { version = "3.0.0", default-features = false }
sp-version = { version = "3.0.0", default-features = false }

# Substrate pallets
<<<<<<< HEAD
frame-executive = { version = "2.0.1", default-features = false }
frame-support = { version = "2.0.1", default-features = false }
frame-system = { version = "2.0.1", default-features = false }
frame-system-rpc-runtime-api = { version = "2.0.1", default-features = false }
pallet-authority-discovery = { version = "2.0.1", default-features = false }
pallet-authorship = { version = "2.0.1", default-features = false }
pallet-babe = { version = "2.0.1", default-features = false }
pallet-balances = { version = "2.0.1", default-features = false }
pallet-bounties = { git = "https://github.com/paritytech/substrate", rev = "f14488dfca012659297d2b4676fab91c179095dd", default-features = false }
pallet-collective = { version = "2.0.1", default-features = false }
pallet-democracy = { version = "2.0.1", default-features = false }
pallet-elections-phragmen = { version = "3.0.0", default-features = false }
pallet-grandpa = { version = "2.0.1", default-features = false }
pallet-identity = { version = "2.0.1", default-features = false }
pallet-im-online = { version = "2.0.1", default-features = false }
pallet-indices = { version = "2.0.1", default-features = false }
pallet-membership = { version = "2.0.1", default-features = false }
pallet-multisig = { version = "2.0.1", default-features = false }
pallet-offences = { version = "2.0.1", default-features = false }
pallet-randomness-collective-flip = { version = "2.0.1", default-features = false }
pallet-scheduler = { version = "2.0.1", default-features = false }
pallet-session = { version = "2.0.1", default-features = false, features = ["historical"] }
pallet-timestamp = { version = "2.0.1", default-features = false }
pallet-tips = { git = "https://github.com/paritytech/substrate", rev = "f14488dfca012659297d2b4676fab91c179095dd", default-features = false }
pallet-transaction-payment = { version = "2.0.1", default-features = false }
pallet-transaction-payment-rpc-runtime-api = { version = "2.0.1", default-features = false }
pallet-treasury = { version = "2.0.1", default-features = false }
pallet-utility = { version = "2.0.1", default-features = false }
=======
frame-executive = { version = "3.0.0", default-features = false }
frame-support = { version = "3.0.0", default-features = false }
frame-system = { version = "3.0.0", default-features = false }
frame-system-rpc-runtime-api = { version = "3.0.0", default-features = false }
pallet-authority-discovery = { version = "3.0.0", default-features = false }
pallet-authorship = { version = "3.0.0", default-features = false }
pallet-babe = { version = "3.0.0", default-features = false }
pallet-balances = { version = "3.0.0", default-features = false }
pallet-bounties = { version = "3.0.0", default-features = false }
pallet-collective = { version = "3.0.0", default-features = false }
pallet-democracy = { version = "3.0.0", default-features = false }
pallet-elections-phragmen = { version = "3.0.0", default-features = false }
pallet-grandpa = { version = "3.0.0", default-features = false }
pallet-identity = { version = "3.0.0", default-features = false }
pallet-im-online = { version = "3.0.0", default-features = false }
pallet-indices = { version = "3.0.0", default-features = false }
pallet-membership = { version = "3.0.0", default-features = false }
pallet-multisig = { version = "3.0.0", default-features = false }
pallet-offences = { version = "3.0.0", default-features = false }
pallet-proxy = { version = "3.0.0", default-features = false }
pallet-randomness-collective-flip = { version = "3.0.0", default-features = false }
pallet-scheduler = { version = "3.0.0", default-features = false }
pallet-session = { version = "3.0.0", default-features = false, features = ["historical"] }
pallet-timestamp = { version = "3.0.0", default-features = false }
pallet-tips = { version = "3.0.0", default-features = false }
pallet-transaction-payment = { version = "3.0.0", default-features = false }
pallet-transaction-payment-rpc-runtime-api = { version = "3.0.0", default-features = false }
pallet-treasury = { version = "3.0.0", default-features = false }
pallet-utility = { version = "3.0.0", default-features = false }
>>>>>>> d77225f2

frame-benchmarking = { version = "3.0.0", default-features = false, optional = true }
frame-system-benchmarking = { version = "3.0.0", default-features = false, optional = true }

# Orml
orml-traits = { version = "0.4.0", default-features = false }
orml-currencies = { version = "0.4.0", default-features = false }

# ChainX primitives
chainx-primitives = { path = "../../primitives", default-features = false }
chainx-runtime-common = { path = "../common", default-features = false }
# we use feature "ss58check" for using local runtime-interface to check address, if in parachain, do not use this feature
xp-gateway-bitcoin = { path = "../../primitives/gateway/bitcoin", default-features = false, features = ["ss58check"] }
xp-logging = { path = "../../primitives/logging", default-features = false }
xp-mining-staking = { path = "../../primitives/mining/staking", default-features = false }
xp-protocol = { path = "../../primitives/protocol", default-features = false }
xp-runtime = { path = "../../primitives/runtime", default-features = false }

# ChainX pallets
xpallet-assets = { path = "../../xpallets/assets", default-features = false }
xpallet-assets-registrar = { path = "../../xpallets/assets-registrar", default-features = false }
xpallet-assets-rpc-runtime-api = { path = "../../xpallets/assets/rpc/runtime-api", default-features = false }
xpallet-dex-spot = { path = "../../xpallets/dex/spot", default-features = false }
xpallet-dex-spot-rpc-runtime-api = { path = "../../xpallets/dex/spot/rpc/runtime-api", default-features = false }
xpallet-gateway-bitcoin = { path = "../../xpallets/gateway/bitcoin/v1", default-features = false }
xpallet-gateway-common = { path = "../../xpallets/gateway/common", default-features = false }
xpallet-gateway-common-rpc-runtime-api = { path = "../../xpallets/gateway/common/rpc/runtime-api", default-features = false }
xpallet-gateway-bitcoin-v2 = { path = "../../xpallets/gateway/bitcoin/v2", default-features = false }
xpallet-gateway-bitcoin-v2-rpc-runtime-api = { path = "../../xpallets/gateway/bitcoin/v2/rpc/runtime-api", default-features = false }
xpallet-gateway-records = { path = "../../xpallets/gateway/records", default-features = false }
xpallet-gateway-records-rpc-runtime-api = { path = "../../xpallets/gateway/records/rpc/runtime-api", default-features = false }
xpallet-genesis-builder = { path = "../../xpallets/genesis-builder", default-features = false }
xpallet-mining-asset = { path = "../../xpallets/mining/asset", default-features = false }
xpallet-mining-asset-rpc-runtime-api = { path = "../../xpallets/mining/asset/rpc/runtime-api", default-features = false }
xpallet-mining-staking = { path = "../../xpallets/mining/staking", default-features = false }
xpallet-mining-staking-rpc-runtime-api = { path = "../../xpallets/mining/staking/rpc/runtime-api", default-features = false }
xpallet-system = { path = "../../xpallets/system", default-features = false }
xpallet-support = { path = "../../xpallets/support", default-features = false }
xpallet-transaction-fee = { path = "../../xpallets/transaction-fee", default-features = false }
xpallet-transaction-fee-rpc-runtime-api = { path = "../../xpallets/transaction-fee/rpc/runtime-api", default-features = false }

[build-dependencies]
substrate-wasm-builder = "3.0.0"

[features]
default = ["std", "pallet-session/historical"]
std = [
<<<<<<< HEAD
  "codec/std",
  "serde",
  # Substrate primitives
  "sp-api/std",
  "sp-authority-discovery/std",
  "sp-block-builder/std",
  "sp-consensus-babe/std",
  "sp-core/std",
  "sp-inherents/std",
  "sp-io/std",
  "sp-offchain/std",
  "sp-runtime/std",
  "sp-session/std",
  "sp-std/std",
  "sp-transaction-pool/std",
  "sp-version/std",
  # Substrate pallets
  "frame-executive/std",
  "frame-support/std",
  "frame-system/std",
  "frame-system-rpc-runtime-api/std",
  "pallet-authority-discovery/std",
  "pallet-authorship/std",
  "pallet-babe/std",
  "pallet-balances/std",
  "pallet-bounties/std",
  "pallet-collective/std",
  "pallet-democracy/std",
  "pallet-elections-phragmen/std",
  "pallet-grandpa/std",
  "pallet-identity/std",
  "pallet-im-online/std",
  "pallet-indices/std",
  "pallet-membership/std",
  "pallet-multisig/std",
  "pallet-offences/std",
  "pallet-randomness-collective-flip/std",
  "pallet-scheduler/std",
  "pallet-session/std",
  "pallet-timestamp/std",
  "pallet-tips/std",
  "pallet-transaction-payment/std",
  "pallet-transaction-payment-rpc-runtime-api/std",
  "pallet-treasury/std",
  "pallet-utility/std",
  # Orml
  "orml-traits/std",
  "orml-currencies/std",
  # ChainX primitives
  "chainx-primitives/std",
  "chainx-runtime-common/std",
  "xp-gateway-bitcoin/std",
  "xp-logging/std",
  "xp-mining-staking/std",
  "xp-protocol/std",
  "xp-runtime/std",
  # ChainX pallets
  "xpallet-assets/std",
  "xpallet-assets-registrar/std",
  "xpallet-assets-rpc-runtime-api/std",
  "xpallet-dex-spot/std",
  "xpallet-dex-spot-rpc-runtime-api/std",
  "xpallet-gateway-bitcoin/std",
  "xpallet-gateway-common/std",
  "xpallet-gateway-common-rpc-runtime-api/std",
  "xpallet-gateway-records/std",
  "xpallet-gateway-records-rpc-runtime-api/std",
  "xpallet-genesis-builder/std",
  "xpallet-mining-asset/std",
  "xpallet-mining-asset-rpc-runtime-api/std",
  "xpallet-mining-staking/std",
  "xpallet-mining-staking-rpc-runtime-api/std",
  "xpallet-system/std",
  "xpallet-support/std",
  "xpallet-transaction-fee/std",
  "xpallet-transaction-fee-rpc-runtime-api/std",
=======
    "codec/std",
    "serde",
    # Substrate primitives
    "sp-api/std",
    "sp-authority-discovery/std",
    "sp-block-builder/std",
    "sp-consensus-babe/std",
    "sp-core/std",
    "sp-inherents/std",
    "sp-io/std",
    "sp-offchain/std",
    "sp-runtime/std",
    "sp-session/std",
    "sp-std/std",
    "sp-transaction-pool/std",
    "sp-version/std",
    # Substrate pallets
    "frame-executive/std",
    "frame-support/std",
    "frame-system/std",
    "frame-system-rpc-runtime-api/std",
    "pallet-authority-discovery/std",
    "pallet-authorship/std",
    "pallet-babe/std",
    "pallet-balances/std",
    "pallet-bounties/std",
    "pallet-collective/std",
    "pallet-democracy/std",
    "pallet-elections-phragmen/std",
    "pallet-grandpa/std",
    "pallet-identity/std",
    "pallet-im-online/std",
    "pallet-indices/std",
    "pallet-membership/std",
    "pallet-multisig/std",
    "pallet-offences/std",
    "pallet-proxy/std",
    "pallet-randomness-collective-flip/std",
    "pallet-scheduler/std",
    "pallet-session/std",
    "pallet-timestamp/std",
    "pallet-tips/std",
    "pallet-transaction-payment/std",
    "pallet-transaction-payment-rpc-runtime-api/std",
    "pallet-treasury/std",
    "pallet-utility/std",
    # Orml
    "orml-traits/std",
    "orml-currencies/std",
    # ChainX primitives
    "chainx-primitives/std",
    "chainx-runtime-common/std",
    "xp-gateway-bitcoin/std",
    "xp-logging/std",
    "xp-mining-staking/std",
    "xp-protocol/std",
    "xp-runtime/std",
    # ChainX pallets
    "xpallet-assets/std",
    "xpallet-assets-registrar/std",
    "xpallet-assets-rpc-runtime-api/std",
    "xpallet-dex-spot/std",
    "xpallet-dex-spot-rpc-runtime-api/std",
    "xpallet-gateway-bitcoin/std",
    "xpallet-gateway-common/std",
    "xpallet-gateway-common-rpc-runtime-api/std",
    "xpallet-gateway-records/std",
    "xpallet-gateway-records-rpc-runtime-api/std",
    "xpallet-genesis-builder/std",
    "xpallet-mining-asset/std",
    "xpallet-mining-asset-rpc-runtime-api/std",
    "xpallet-mining-staking/std",
    "xpallet-mining-staking-rpc-runtime-api/std",
    "xpallet-system/std",
    "xpallet-support/std",
    "xpallet-transaction-fee/std",
    "xpallet-transaction-fee-rpc-runtime-api/std",
>>>>>>> d77225f2
]
runtime-benchmarks = [
  "hex-literal",
  "frame-benchmarking",
  "frame-support/runtime-benchmarks",
  "frame-system-benchmarking",
  "frame-system/runtime-benchmarks",
  "sp-runtime/runtime-benchmarks",
  "pallet-balances/runtime-benchmarks",
  "pallet-collective/runtime-benchmarks",
  "xpallet-assets/runtime-benchmarks",
  "xpallet-assets-registrar/runtime-benchmarks",
  "xpallet-dex-spot/runtime-benchmarks",
  "xpallet-gateway-bitcoin/runtime-benchmarks",
  "xpallet-gateway-common/runtime-benchmarks",
  "xpallet-gateway-records/runtime-benchmarks",
  "xpallet-mining-asset/runtime-benchmarks",
  "xpallet-mining-staking/runtime-benchmarks",
]<|MERGE_RESOLUTION|>--- conflicted
+++ resolved
@@ -30,36 +30,6 @@
 sp-version = { version = "3.0.0", default-features = false }
 
 # Substrate pallets
-<<<<<<< HEAD
-frame-executive = { version = "2.0.1", default-features = false }
-frame-support = { version = "2.0.1", default-features = false }
-frame-system = { version = "2.0.1", default-features = false }
-frame-system-rpc-runtime-api = { version = "2.0.1", default-features = false }
-pallet-authority-discovery = { version = "2.0.1", default-features = false }
-pallet-authorship = { version = "2.0.1", default-features = false }
-pallet-babe = { version = "2.0.1", default-features = false }
-pallet-balances = { version = "2.0.1", default-features = false }
-pallet-bounties = { git = "https://github.com/paritytech/substrate", rev = "f14488dfca012659297d2b4676fab91c179095dd", default-features = false }
-pallet-collective = { version = "2.0.1", default-features = false }
-pallet-democracy = { version = "2.0.1", default-features = false }
-pallet-elections-phragmen = { version = "3.0.0", default-features = false }
-pallet-grandpa = { version = "2.0.1", default-features = false }
-pallet-identity = { version = "2.0.1", default-features = false }
-pallet-im-online = { version = "2.0.1", default-features = false }
-pallet-indices = { version = "2.0.1", default-features = false }
-pallet-membership = { version = "2.0.1", default-features = false }
-pallet-multisig = { version = "2.0.1", default-features = false }
-pallet-offences = { version = "2.0.1", default-features = false }
-pallet-randomness-collective-flip = { version = "2.0.1", default-features = false }
-pallet-scheduler = { version = "2.0.1", default-features = false }
-pallet-session = { version = "2.0.1", default-features = false, features = ["historical"] }
-pallet-timestamp = { version = "2.0.1", default-features = false }
-pallet-tips = { git = "https://github.com/paritytech/substrate", rev = "f14488dfca012659297d2b4676fab91c179095dd", default-features = false }
-pallet-transaction-payment = { version = "2.0.1", default-features = false }
-pallet-transaction-payment-rpc-runtime-api = { version = "2.0.1", default-features = false }
-pallet-treasury = { version = "2.0.1", default-features = false }
-pallet-utility = { version = "2.0.1", default-features = false }
-=======
 frame-executive = { version = "3.0.0", default-features = false }
 frame-support = { version = "3.0.0", default-features = false }
 frame-system = { version = "3.0.0", default-features = false }
@@ -89,7 +59,6 @@
 pallet-transaction-payment-rpc-runtime-api = { version = "3.0.0", default-features = false }
 pallet-treasury = { version = "3.0.0", default-features = false }
 pallet-utility = { version = "3.0.0", default-features = false }
->>>>>>> d77225f2
 
 frame-benchmarking = { version = "3.0.0", default-features = false, optional = true }
 frame-system-benchmarking = { version = "3.0.0", default-features = false, optional = true }
@@ -135,9 +104,7 @@
 substrate-wasm-builder = "3.0.0"
 
 [features]
-default = ["std", "pallet-session/historical"]
 std = [
-<<<<<<< HEAD
   "codec/std",
   "serde",
   # Substrate primitives
@@ -174,6 +141,7 @@
   "pallet-membership/std",
   "pallet-multisig/std",
   "pallet-offences/std",
+  "pallet-proxy/std",
   "pallet-randomness-collective-flip/std",
   "pallet-scheduler/std",
   "pallet-session/std",
@@ -214,86 +182,8 @@
   "xpallet-support/std",
   "xpallet-transaction-fee/std",
   "xpallet-transaction-fee-rpc-runtime-api/std",
-=======
-    "codec/std",
-    "serde",
-    # Substrate primitives
-    "sp-api/std",
-    "sp-authority-discovery/std",
-    "sp-block-builder/std",
-    "sp-consensus-babe/std",
-    "sp-core/std",
-    "sp-inherents/std",
-    "sp-io/std",
-    "sp-offchain/std",
-    "sp-runtime/std",
-    "sp-session/std",
-    "sp-std/std",
-    "sp-transaction-pool/std",
-    "sp-version/std",
-    # Substrate pallets
-    "frame-executive/std",
-    "frame-support/std",
-    "frame-system/std",
-    "frame-system-rpc-runtime-api/std",
-    "pallet-authority-discovery/std",
-    "pallet-authorship/std",
-    "pallet-babe/std",
-    "pallet-balances/std",
-    "pallet-bounties/std",
-    "pallet-collective/std",
-    "pallet-democracy/std",
-    "pallet-elections-phragmen/std",
-    "pallet-grandpa/std",
-    "pallet-identity/std",
-    "pallet-im-online/std",
-    "pallet-indices/std",
-    "pallet-membership/std",
-    "pallet-multisig/std",
-    "pallet-offences/std",
-    "pallet-proxy/std",
-    "pallet-randomness-collective-flip/std",
-    "pallet-scheduler/std",
-    "pallet-session/std",
-    "pallet-timestamp/std",
-    "pallet-tips/std",
-    "pallet-transaction-payment/std",
-    "pallet-transaction-payment-rpc-runtime-api/std",
-    "pallet-treasury/std",
-    "pallet-utility/std",
-    # Orml
-    "orml-traits/std",
-    "orml-currencies/std",
-    # ChainX primitives
-    "chainx-primitives/std",
-    "chainx-runtime-common/std",
-    "xp-gateway-bitcoin/std",
-    "xp-logging/std",
-    "xp-mining-staking/std",
-    "xp-protocol/std",
-    "xp-runtime/std",
-    # ChainX pallets
-    "xpallet-assets/std",
-    "xpallet-assets-registrar/std",
-    "xpallet-assets-rpc-runtime-api/std",
-    "xpallet-dex-spot/std",
-    "xpallet-dex-spot-rpc-runtime-api/std",
-    "xpallet-gateway-bitcoin/std",
-    "xpallet-gateway-common/std",
-    "xpallet-gateway-common-rpc-runtime-api/std",
-    "xpallet-gateway-records/std",
-    "xpallet-gateway-records-rpc-runtime-api/std",
-    "xpallet-genesis-builder/std",
-    "xpallet-mining-asset/std",
-    "xpallet-mining-asset-rpc-runtime-api/std",
-    "xpallet-mining-staking/std",
-    "xpallet-mining-staking-rpc-runtime-api/std",
-    "xpallet-system/std",
-    "xpallet-support/std",
-    "xpallet-transaction-fee/std",
-    "xpallet-transaction-fee-rpc-runtime-api/std",
->>>>>>> d77225f2
 ]
+default = ["std", "pallet-session/historical"]
 runtime-benchmarks = [
   "hex-literal",
   "frame-benchmarking",
