#![cfg_attr(not(feature = "std"), no_std)]

pub mod types {
    use codec::{Decode, Encode};
    use sp_std::prelude::Vec;

    pub type BtcAddress = Vec<u8>;

    #[derive(Encode, Decode, Clone, PartialEq)]
    #[cfg_attr(feature = "std", derive(Debug))]
    pub enum VaultStatus {
        /// Vault is ready to serve issue and redeem request, unless it was banned.
        Active,
        /// Vault is under Liquidation
        Liquidated,
        /// Vault was committed has illegal behavior.
        CommittedTheft,
    }

    impl Default for VaultStatus {
        fn default() -> Self {
            VaultStatus::Active
        }
    }

    #[derive(Encode, Decode, Default, Clone, PartialEq)]
    #[cfg_attr(feature = "std", derive(Debug))]
    pub struct Vault<AccountId, BlockNumber, Balance> {
        /// Account identifier of the Vault
        pub id: AccountId,
        /// Number of tokens pending issue
        pub to_be_issued_tokens: Balance,
        /// Number of issued tokens
        pub issued_tokens: Balance,
        /// Number of tokens pending redeem
        pub to_be_redeemed_tokens: Balance,
        /// Bitcoin address of this Vault (P2PKH, P2SH, P2PKH, P2WSH)
        pub wallet: BtcAddress,
        /// Block height until which this Vault is banned from being
        /// used for Issue, Redeem (except during automatic liquidation) and Replace .
        pub banned_until: Option<BlockNumber>,
        /// Current status of the vault
        pub status: VaultStatus,
    }

    impl<AccountId: Default, BlockNumber: Default, Balance: Default>
        Vault<AccountId, BlockNumber, Balance>
    {
        pub(crate) fn new(id: AccountId, address: BtcAddress) -> Self {
            Self {
                id,
                wallet: address,
                ..Default::default()
            }
        }
    }
}

#[frame_support::pallet]
#[allow(dead_code)]
pub mod pallet {
    use frame_support::{
        pallet_prelude::*,
        traits::{Currency, ReservableCurrency},
    };
    use frame_system::pallet_prelude::{ensure_signed, BlockNumberFor, OriginFor};
    use sp_runtime::DispatchResult;

    use super::types::*;

    pub type BalanceOf<T> =
        <<T as Config>::PCX as Currency<<T as frame_system::Config>::AccountId>>::Balance;

    #[pallet::config]
    pub trait Config: frame_system::Config {
        type PCX: ReservableCurrency<Self::AccountId>;
        type Event: From<Event<Self>> + IsType<<Self as frame_system::Config>::Event>;
    }

    #[pallet::pallet]
    #[pallet::generate_store(pub(crate) trait Store)]
    pub struct Pallet<T>(PhantomData<T>);

    #[pallet::hooks]
    impl<T: Config> Hooks<BlockNumberFor<T>> for Pallet<T> {}

    #[pallet::call]
    impl<T: Config> Pallet<T> {
        /// Register a vault.
        #[pallet::weight(0)]
        pub(crate) fn register_vault(
            origin: OriginFor<T>,
            collateral: BalanceOf<T>,
            btc_address: BtcAddress,
        ) -> DispatchResultWithPostInfo {
            let sender = ensure_signed(origin)?;
            ensure!(
                collateral >= Self::minimium_vault_collateral(),
                Error::<T>::InsufficientVaultCollateralAmount
            );
            ensure!(
                !Self::vault_exists(&sender),
                Error::<T>::VaultAlreadyRegistered
            );
            ensure!(
                !Self::btc_address_exists(&btc_address),
                Error::<T>::BtcAddressOccupied
            );
            Self::lock_collateral(&sender, collateral)?;
            Self::increase_total_collateral(collateral);
            Self::insert_btc_address(&btc_address, sender.clone());
            let vault = Vault::new(sender.clone(), btc_address);
            Self::insert_vault(&sender, vault.clone());
            Self::deposit_event(Event::VaultRegistered(vault.id, collateral));
            Ok(().into())
        }

        /// Add extra collateral for registered vault.
        #[pallet::weight(0)]
        pub(crate) fn add_extra_collateral(
            origin: OriginFor<T>,
            collateral: BalanceOf<T>,
        ) -> DispatchResultWithPostInfo {
            let sender = ensure_signed(origin)?;
            ensure!(Self::vault_exists(&sender), Error::<T>::VaultNotFound);
            Self::lock_collateral(&sender, collateral)?;
            Self::increase_total_collateral(collateral);
            Self::deposit_event(Event::ExtraCollateralAdded(sender, collateral));
            Ok(().into())
        }
    }

    /// Error during register, withdrawing collateral or adding extra collateral
    #[pallet::error]
    pub enum Error<T> {
        /// Requester doesn't has enough pcx for collateral.
        InsufficientFunds,
        /// The amount in request is less than minimium bound.
        InsufficientVaultCollateralAmount,
        /// Requester has been vault.
        VaultAlreadyRegistered,
        /// Btc address in request was occupied by another vault.
        BtcAddressOccupied,
<<<<<<< HEAD
        /// Vault has not been registered yet.
        VaultNotFound,
=======
        /// Vault does not exist.
        VaultNotFound,
        /// Vault was inactive
        VaultInactive,
>>>>>>> 07660c70
    }

    /// Event during register, withdrawing collateral or adding extra collateral
    #[pallet::event]
    #[pallet::generate_deposit(pub(crate) fn deposit_event)]
    pub enum Event<T: Config> {
        /// New vault has been registered.
        VaultRegistered(<T as frame_system::Config>::AccountId, BalanceOf<T>),
        /// Extra collateral was added to a vault.
        ExtraCollateralAdded(<T as frame_system::Config>::AccountId, BalanceOf<T>),
    }

    /// Total collateral.
    #[pallet::storage]
    #[pallet::getter(fn total_collateral)]
    pub(crate) type TotalCollateral<T: Config> = StorageValue<_, BalanceOf<T>, ValueQuery>;

    /// Mapping account to vault struct.
    #[pallet::storage]
    pub(crate) type Vaults<T: Config> = StorageMap<
        _,
        Blake2_128Concat,
        T::AccountId,
        Vault<T::AccountId, T::BlockNumber, BalanceOf<T>>,
    >;

    /// Mapping btc address to vault id.
    #[pallet::storage]
    pub(crate) type BtcAddresses<T: Config> = StorageMap<_, Twox64Concat, BtcAddress, T::AccountId>;

    /// Lower bound for registering vault or withdrawing collateral.
    #[pallet::storage]
    #[pallet::getter(fn minimium_vault_collateral)]
    pub(crate) type MinimiumVaultCollateral<T: Config> = StorageValue<_, BalanceOf<T>, ValueQuery>;

    #[pallet::genesis_config]
    #[derive(Default)]
    pub struct GenesisConfig {
        pub(crate) minimium_vault_collateral: u32,
    }

    #[pallet::genesis_build]
    impl<T: Config> GenesisBuild<T> for GenesisConfig {
        fn build(&self) {
            let pcx: BalanceOf<T> = self.minimium_vault_collateral.into();
            <MinimiumVaultCollateral<T>>::put(pcx);
        }
    }

    impl<T: Config> Pallet<T> {
        /// Lock collateral
        #[inline]
        pub fn lock_collateral(sender: &T::AccountId, amount: BalanceOf<T>) -> DispatchResult {
            T::PCX::reserve(sender, amount).map_err(|_| Error::<T>::InsufficientFunds)?;
            Ok(())
        }

        /// increase total collateral
        #[inline]
        pub fn increase_total_collateral(amount: BalanceOf<T>) {
            <TotalCollateral<T>>::mutate(|c| *c += amount);
        }

        #[inline]
        pub fn insert_vault(
            sender: &T::AccountId,
            vault: Vault<T::AccountId, T::BlockNumber, BalanceOf<T>>,
        ) {
            <Vaults<T>>::insert(sender, vault);
        }

        #[inline]
        pub fn insert_btc_address(address: &BtcAddress, vault_id: T::AccountId) {
            <BtcAddresses<T>>::insert(address, vault_id);
        }

        #[inline]
        pub fn vault_exists(id: &T::AccountId) -> bool {
            <Vaults<T>>::contains_key(id)
        }

        #[inline]
        pub fn btc_address_exists(address: &BtcAddress) -> bool {
            <BtcAddresses<T>>::contains_key(address)
        }

        pub fn get_vault_by_id(
            id: &T::AccountId,
        ) -> Result<Vault<T::AccountId, T::BlockNumber, BalanceOf<T>>, DispatchError> {
            match <Vaults<T>>::get(id) {
                Some(vault) => Ok(vault),
                None => Err(Error::<T>::VaultNotFound.into()),
            }
        }

        pub fn get_active_vault_by_id(
            id: &T::AccountId,
        ) -> Result<Vault<T::AccountId, T::BlockNumber, BalanceOf<T>>, DispatchError> {
            let vault = Self::get_vault_by_id(id)?;
            if vault.status == VaultStatus::Active {
                Ok(vault)
            } else {
                Err(Error::<T>::VaultInactive.into())
            }
        }
    }
}<|MERGE_RESOLUTION|>--- conflicted
+++ resolved
@@ -141,15 +141,10 @@
         VaultAlreadyRegistered,
         /// Btc address in request was occupied by another vault.
         BtcAddressOccupied,
-<<<<<<< HEAD
-        /// Vault has not been registered yet.
-        VaultNotFound,
-=======
         /// Vault does not exist.
         VaultNotFound,
         /// Vault was inactive
         VaultInactive,
->>>>>>> 07660c70
     }
 
     /// Event during register, withdrawing collateral or adding extra collateral
