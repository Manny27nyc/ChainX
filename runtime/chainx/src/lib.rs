--- conflicted
+++ resolved
@@ -1133,11 +1133,8 @@
 
         Bounties: pallet_bounties::{Module, Call, Storage, Event<T>} = 38,
         Tips: pallet_tips::{Module, Call, Storage, Event<T>} = 39,
-<<<<<<< HEAD
-=======
 
         // make order right
->>>>>>> 58dfd9ae
         XGatewayBitcoinV2: xpallet_gateway_bitcoin_v2_pallet::{Module, Call, Storage, Event<T>, Config<T>} = 40,
     }
 );
